# Database-backed outcome tracking
import psycopg2
import json
import os
from datetime import datetime
from utils.logger import log


def get_db_connection():
    """Get database connection using environment variables"""
    return psycopg2.connect(
        host=os.environ.get("POSTGRES_HOST", "mcp_db"),
        port=os.environ.get("POSTGRES_PORT", "5432"),
        user=os.environ.get("POSTGRES_USER", "mcp"),
        password=os.environ.get("POSTGRES_PASSWORD", "mcp"),
        database=os.environ.get("POSTGRES_DB", "mcp"),
    )


def ensure_tables_exist():
    """Create necessary tables if they don't exist"""
    conn = get_db_connection()
    cursor = conn.cursor()

    try:
        # Create protocol_executions table
        cursor.execute(
            """
            CREATE TABLE IF NOT EXISTS protocol_executions (
                id SERIAL PRIMARY KEY,
                protocol_name VARCHAR(100),
                execution_time TIMESTAMP,
                success BOOLEAN,
                details JSONB
            );
        """
        )

        # Create protocol_mutations table
        cursor.execute(
            """
            CREATE TABLE IF NOT EXISTS protocol_mutations (
                id SERIAL PRIMARY KEY,
                protocol_name VARCHAR(100) NOT NULL,
                mutation_time TIMESTAMP NOT NULL,
                previous_failure_rate FLOAT,
                new_code TEXT,
                backup_code TEXT,
                created_at TIMESTAMP DEFAULT CURRENT_TIMESTAMP
            );
        """
        )

        # Create indexes for better performance
        cursor.execute(
            """
<<<<<<< HEAD
            CREATE INDEX IF NOT EXISTS idx_executions_protocol
=======
            CREATE INDEX IF NOT EXISTS idx_executions_protocol 
>>>>>>> 52044fbb
            ON protocol_executions(protocol_name);
        """
        )

        cursor.execute(
            """
<<<<<<< HEAD
            CREATE INDEX IF NOT EXISTS idx_executions_time
=======
            CREATE INDEX IF NOT EXISTS idx_executions_time 
>>>>>>> 52044fbb
            ON protocol_executions(execution_time);
        """
        )

        conn.commit()
        log("Database tables initialized successfully")

    except Exception as e:
        log(f"Error creating tables: {e}")
        conn.rollback()
    finally:
        cursor.close()
        conn.close()


def track_outcome(protocol_name, outcome):
    """Track protocol outcome in database"""
    conn = get_db_connection()
    cursor = conn.cursor()

    try:
        # Ensure tables exist
        ensure_tables_exist()

        # Insert execution record
        cursor.execute(
            """
<<<<<<< HEAD
            INSERT INTO protocol_executions
=======
            INSERT INTO protocol_executions 
>>>>>>> 52044fbb
            (protocol_name, execution_time, success, details)
            VALUES (%s, %s, %s, %s)
        """,
            (
                protocol_name,
                datetime.utcnow(),
                outcome.get("success", False),
                json.dumps(outcome),
            ),
        )

        conn.commit()
        log(
<<<<<<< HEAD
            f"Outcome tracked in database for {protocol_name}: {
                outcome.get(
                    'success',
                    'unknown')}"
=======
            f"Outcome tracked in database for {protocol_name}: {outcome.get('success', 'unknown')}"
>>>>>>> 52044fbb
        )

    except Exception as e:
        log(f"Failed to track outcome in database: {e}")
        conn.rollback()
        # Fall back to file-based tracking
        _track_to_file(protocol_name, outcome)
    finally:
        cursor.close()
        conn.close()


def _track_to_file(protocol_name, outcome):
    """Fallback file-based tracking"""
    os.makedirs("memory", exist_ok=True)
    enhanced_outcome = {
        **outcome,
        "protocol": protocol_name,
        "timestamp": datetime.utcnow().isoformat(),
    }

    memory_file = f"memory/{protocol_name}.json"
    try:
        with open(memory_file, "a") as f:
            f.write(json.dumps(enhanced_outcome) + "\n")
        log(f"Outcome tracked to file for {protocol_name} (database unavailable)")
    except Exception as e:
        log(f"Failed to track outcome to file: {e}")


def get_protocol_stats(protocol_name):
    """Get statistics for a specific protocol from database"""
    conn = get_db_connection()
    cursor = conn.cursor()

    try:
        cursor.execute(
            """
<<<<<<< HEAD
            SELECT
=======
            SELECT 
>>>>>>> 52044fbb
                COUNT(*) as total,
                SUM(CASE WHEN success THEN 1 ELSE 0 END) as successes,
                SUM(CASE WHEN NOT success THEN 1 ELSE 0 END) as failures,
                MAX(execution_time) as last_execution
            FROM protocol_executions
            WHERE protocol_name = %s
        """,
            (protocol_name,),
        )

        result = cursor.fetchone()
        if result and result[0] > 0:
            total, successes, failures, last_execution = result
            return {
                "protocol": protocol_name,
                "total_executions": total,
                "successes": successes,
                "failures": failures,
                "success_rate": successes / total if total > 0 else 0,
                "failure_rate": failures / total if total > 0 else 0,
                "last_execution": (
                    last_execution.isoformat() if last_execution else None
                ),
            }
        else:
            return None

    except Exception as e:
        log(f"Error reading stats from database: {e}")
        # Fall back to file-based stats
        return _get_file_stats(protocol_name)
    finally:
        cursor.close()
        conn.close()


def _get_file_stats(protocol_name):
    """Fallback file-based statistics"""
    memory_file = f"memory/{protocol_name}.json"
    if not os.path.exists(memory_file):
        return None

    total = 0
    successes = 0
    failures = 0

    try:
        with open(memory_file, "r") as f:
            for line in f:
                if line.strip():
                    outcome = json.loads(line)
                    total += 1
                    if outcome.get("success", False):
                        successes += 1
                    else:
                        failures += 1
    except Exception as e:
        log(f"Error reading file stats: {e}")
        return None

    return {
        "protocol": protocol_name,
        "total_executions": total,
        "successes": successes,
        "failures": failures,
        "success_rate": successes / total if total > 0 else 0,
        "failure_rate": failures / total if total > 0 else 0,
    }


def get_all_stats():
    """Get statistics for all protocols from database"""
    conn = get_db_connection()
    cursor = conn.cursor()

    try:
        cursor.execute(
            """
<<<<<<< HEAD
            SELECT
=======
            SELECT 
>>>>>>> 52044fbb
                protocol_name,
                COUNT(*) as total,
                SUM(CASE WHEN success THEN 1 ELSE 0 END) as successes,
                SUM(CASE WHEN NOT success THEN 1 ELSE 0 END) as failures
            FROM protocol_executions
            GROUP BY protocol_name
            ORDER BY protocol_name
        """
        )

        stats = []
        for row in cursor.fetchall():
            protocol_name, total, successes, failures = row
            stats.append(
                {
                    "protocol": protocol_name,
                    "total_executions": total,
                    "successes": successes,
                    "failures": failures,
                    "success_rate": successes / total if total > 0 else 0,
                    "failure_rate": failures / total if total > 0 else 0,
                }
            )

        return stats

    except Exception as e:
        log(f"Error reading all stats from database: {e}")
        # Fall back to file-based stats
        return _get_all_file_stats()
    finally:
        cursor.close()
        conn.close()


def _get_all_file_stats():
    """Fallback file-based statistics for all protocols"""
    stats = []
    memory_dir = "memory"
    if not os.path.exists(memory_dir):
        return stats

    for filename in os.listdir(memory_dir):
        if filename.endswith(".json"):
            protocol_name = filename[:-5]
            protocol_stats = _get_file_stats(protocol_name)
            if protocol_stats:
                stats.append(protocol_stats)

    return stats


def track_mutation(protocol_name, failure_rate, new_code, backup_code):
    """Track protocol mutation in database"""
    conn = get_db_connection()
    cursor = conn.cursor()

    try:
        cursor.execute(
            """
<<<<<<< HEAD
            INSERT INTO protocol_mutations
=======
            INSERT INTO protocol_mutations 
>>>>>>> 52044fbb
            (protocol_name, mutation_time, previous_failure_rate, new_code, backup_code)
            VALUES (%s, %s, %s, %s, %s)
        """,
            (
                protocol_name,
                datetime.utcnow(),
                failure_rate,
                new_code,
                backup_code,
            ),
        )

        conn.commit()
        log(f"Mutation tracked in database for {protocol_name}")

    except Exception as e:
        log(f"Failed to track mutation in database: {e}")
        conn.rollback()
    finally:
        cursor.close()
        conn.close()


def get_mutation_history(protocol_name):
    """Get mutation history for a protocol"""
    conn = get_db_connection()
    cursor = conn.cursor()

    try:
        cursor.execute(
            """
<<<<<<< HEAD
            SELECT
=======
            SELECT 
>>>>>>> 52044fbb
                mutation_time,
                previous_failure_rate,
                new_code
            FROM protocol_mutations
            WHERE protocol_name = %s
            ORDER BY mutation_time DESC
            LIMIT 10
        """,
            (protocol_name,),
        )

        history = []
        for row in cursor.fetchall():
            mutation_time, failure_rate, new_code = row
            history.append(
                {
                    "mutation_time": mutation_time.isoformat(),
                    "previous_failure_rate": failure_rate,
                    "code_preview": (
                        new_code[:200] + "..." if len(new_code) > 200 else new_code
                    ),
                }
            )

        return history

    except Exception as e:
        log(f"Error reading mutation history: {e}")
        return []
    finally:
        cursor.close()
        conn.close()<|MERGE_RESOLUTION|>--- conflicted
+++ resolved
@@ -54,22 +54,14 @@
         # Create indexes for better performance
         cursor.execute(
             """
-<<<<<<< HEAD
-            CREATE INDEX IF NOT EXISTS idx_executions_protocol
-=======
             CREATE INDEX IF NOT EXISTS idx_executions_protocol 
->>>>>>> 52044fbb
             ON protocol_executions(protocol_name);
         """
         )
 
         cursor.execute(
             """
-<<<<<<< HEAD
-            CREATE INDEX IF NOT EXISTS idx_executions_time
-=======
             CREATE INDEX IF NOT EXISTS idx_executions_time 
->>>>>>> 52044fbb
             ON protocol_executions(execution_time);
         """
         )
@@ -97,11 +89,7 @@
         # Insert execution record
         cursor.execute(
             """
-<<<<<<< HEAD
-            INSERT INTO protocol_executions
-=======
             INSERT INTO protocol_executions 
->>>>>>> 52044fbb
             (protocol_name, execution_time, success, details)
             VALUES (%s, %s, %s, %s)
         """,
@@ -115,14 +103,7 @@
 
         conn.commit()
         log(
-<<<<<<< HEAD
-            f"Outcome tracked in database for {protocol_name}: {
-                outcome.get(
-                    'success',
-                    'unknown')}"
-=======
             f"Outcome tracked in database for {protocol_name}: {outcome.get('success', 'unknown')}"
->>>>>>> 52044fbb
         )
 
     except Exception as e:
@@ -161,11 +142,7 @@
     try:
         cursor.execute(
             """
-<<<<<<< HEAD
-            SELECT
-=======
             SELECT 
->>>>>>> 52044fbb
                 COUNT(*) as total,
                 SUM(CASE WHEN success THEN 1 ELSE 0 END) as successes,
                 SUM(CASE WHEN NOT success THEN 1 ELSE 0 END) as failures,
@@ -244,11 +221,7 @@
     try:
         cursor.execute(
             """
-<<<<<<< HEAD
-            SELECT
-=======
             SELECT 
->>>>>>> 52044fbb
                 protocol_name,
                 COUNT(*) as total,
                 SUM(CASE WHEN success THEN 1 ELSE 0 END) as successes,
@@ -309,11 +282,7 @@
     try:
         cursor.execute(
             """
-<<<<<<< HEAD
-            INSERT INTO protocol_mutations
-=======
             INSERT INTO protocol_mutations 
->>>>>>> 52044fbb
             (protocol_name, mutation_time, previous_failure_rate, new_code, backup_code)
             VALUES (%s, %s, %s, %s, %s)
         """,
@@ -345,11 +314,7 @@
     try:
         cursor.execute(
             """
-<<<<<<< HEAD
-            SELECT
-=======
             SELECT 
->>>>>>> 52044fbb
                 mutation_time,
                 previous_failure_rate,
                 new_code
