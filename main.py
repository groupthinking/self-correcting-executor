# Entry point for the autonomous self-correcting executor
# Integrates with UMDR MCP stack for full runtime capabilities

from agents.executor import execute_task
from agents.mutator import mutate_protocol
from utils.logger import log
from utils.tracker import get_protocol_stats
import sys


def run_self_correcting_executor(protocol="default_protocol", iterations=1):
    """Run the self-correcting executor with automatic mutation"""
    log("🚀 Starting Self-Correcting MCP Executor")
    log(f"Protocol: {protocol}, Iterations: {iterations}")

    for i in range(iterations):
<<<<<<< HEAD
        log(f"\n--- Iteration {i + 1}/{iterations} ---")

        # Execute the protocol
        execute_task(protocol)
=======
        log(f"\n--- Iteration {i+1}/{iterations} ---")

        # Execute the protocol
        outcome = execute_task(protocol)
>>>>>>> 52044fbb

        # Immediate mutation check after each execution
        mutated = mutate_protocol(protocol)

        # Log iteration summary
        stats = get_protocol_stats(protocol)
        if stats:
            log(
                f"Current stats - Success rate: {stats['success_rate']:.2%}, "
                f"Total executions: {stats['total_executions']}"
            )

        if mutated:
            log(f"🔄 Protocol {protocol} was mutated due to poor performance")

    log(f"✅ Self-correcting executor completed {iterations} iterations")

    # Final analysis
    final_stats = get_protocol_stats(protocol)
    if final_stats:
        log(f"Final performance - Success rate: {final_stats['success_rate']:.2%}")

    return final_stats


if __name__ == "__main__":
    # Command line arguments
    protocol = sys.argv[1] if len(sys.argv) > 1 else "default_protocol"
    iterations = int(sys.argv[2]) if len(sys.argv) > 2 else 5

    # Run the self-correcting executor
    run_self_correcting_executor(protocol, iterations)<|MERGE_RESOLUTION|>--- conflicted
+++ resolved
@@ -14,17 +14,10 @@
     log(f"Protocol: {protocol}, Iterations: {iterations}")
 
     for i in range(iterations):
-<<<<<<< HEAD
         log(f"\n--- Iteration {i + 1}/{iterations} ---")
 
         # Execute the protocol
-        execute_task(protocol)
-=======
-        log(f"\n--- Iteration {i+1}/{iterations} ---")
-
-        # Execute the protocol
         outcome = execute_task(protocol)
->>>>>>> 52044fbb
 
         # Immediate mutation check after each execution
         mutated = mutate_protocol(protocol)
