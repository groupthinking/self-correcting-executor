--- conflicted
+++ resolved
@@ -93,18 +93,11 @@
     async def test_debug_tool_init(self) -> bool:
         """Test MCP Debug Tool initialization"""
         try:
-<<<<<<< HEAD
             from config.mcp_config import MCPConfig
             config = MCPConfig()
             mcp_url = config.get_endpoints()['mcp_server']
             async with MCPDebugTool(mcp_url) as debug_tool:
                 return debug_tool is not None and hasattr(debug_tool, 'quantum_analyzers')
-=======
-            async with MCPDebugTool("https://mock-gcp-api") as debug_tool:
-                return debug_tool is not None and hasattr(
-                    debug_tool, "quantum_analyzers"
-                )
->>>>>>> 4cf97873
         except Exception:
             return False
 
@@ -125,13 +118,8 @@
         backend = Aer.get_backend('qasm_simulator')
         result = execute(circuit, backend, shots=1024).result()
         """
-<<<<<<< HEAD
-        
-        async with MCPDebugTool("config.get_endpoints()['mcp_server']") as debug_tool:
-=======
-
-        async with MCPDebugTool("https://mock-gcp-api") as debug_tool:
->>>>>>> 4cf97873
+        
+        async with MCPDebugTool("config.get_endpoints()['mcp_server']") as debug_tool:
             analysis = await debug_tool._analyze_code_structure(quantum_code)
 
             required_keys = [
@@ -155,13 +143,8 @@
         qc.measure(0, 0)  # Premature measurement
         qc.cx(0, 1)  # Operation after measurement
         """
-<<<<<<< HEAD
-        
-        async with MCPDebugTool("config.get_endpoints()['mcp_server']") as debug_tool:
-=======
-
-        async with MCPDebugTool("https://mock-gcp-api") as debug_tool:
->>>>>>> 4cf97873
+        
+        async with MCPDebugTool("config.get_endpoints()['mcp_server']") as debug_tool:
             result = await debug_tool._analyze_qubit_state(problematic_quantum_code, {})
 
             has_operations = len(result["operations"]) > 0
@@ -181,13 +164,8 @@
         qc.cx(0, 3)
         qc.bell_state(0, 1)  # Custom bell state
         """
-<<<<<<< HEAD
-        
-        async with MCPDebugTool("config.get_endpoints()['mcp_server']") as debug_tool:
-=======
-
-        async with MCPDebugTool("https://mock-gcp-api") as debug_tool:
->>>>>>> 4cf97873
+        
+        async with MCPDebugTool("config.get_endpoints()['mcp_server']") as debug_tool:
             result = await debug_tool._analyze_entanglement(entanglement_code, {})
 
             has_operations = len(result["entanglement_operations"]) > 0
@@ -207,17 +185,9 @@
             time.sleep(0.01)  # Timing delay
             qc.cx(i % 10, (i + 1) % 10)
         # This is a very long quantum program with many operations
-<<<<<<< HEAD
         # """ + "\n" * 60  # Make it long
         
         async with MCPDebugTool("config.get_endpoints()['mcp_server']") as debug_tool:
-=======
-        # """
-            + "\n" * 60
-        )  # Make it long
-
-        async with MCPDebugTool("https://mock-gcp-api") as debug_tool:
->>>>>>> 4cf97873
             result = await debug_tool._analyze_decoherence(risky_code, {})
 
             has_risks = len(result["risks"]) > 0
@@ -240,13 +210,8 @@
         qc.cx(0, 1)
         qc.cx(1, 2)
         """
-<<<<<<< HEAD
-        
-        async with MCPDebugTool("config.get_endpoints()['mcp_server']") as debug_tool:
-=======
-
-        async with MCPDebugTool("https://mock-gcp-api") as debug_tool:
->>>>>>> 4cf97873
+        
+        async with MCPDebugTool("config.get_endpoints()['mcp_server']") as debug_tool:
             result = await debug_tool._analyze_gate_fidelity(gate_heavy_code, {})
 
             has_gates = result["total_gates"] > 5
@@ -271,13 +236,8 @@
             'TypeError: can only concatenate str (not "int") to str',
             "IndexError: list index out of range",
         ]
-<<<<<<< HEAD
-        
-        async with MCPDebugTool("config.get_endpoints()['mcp_server']") as debug_tool:
-=======
-
-        async with MCPDebugTool("https://mock-gcp-api") as debug_tool:
->>>>>>> 4cf97873
+        
+        async with MCPDebugTool("config.get_endpoints()['mcp_server']") as debug_tool:
             all_patterns_detected = True
 
             for error in errors:
@@ -303,17 +263,9 @@
                             continue
                     else:
                         pass
-<<<<<<< HEAD
         """ + "\n" * 150  # Make it long
         
         async with MCPDebugTool("config.get_endpoints()['mcp_server']") as debug_tool:
-=======
-        """
-            + "\n" * 150
-        )  # Make it long
-
-        async with MCPDebugTool("https://mock-gcp-api") as debug_tool:
->>>>>>> 4cf97873
             debug_context = MCPDebugContext(
                 file="test.py",
                 line=1,
@@ -367,13 +319,8 @@
             
             return qc
         """
-<<<<<<< HEAD
-        
-        async with MCPDebugTool("config.get_endpoints()['mcp_server']") as debug_tool:
-=======
-
-        async with MCPDebugTool("https://mock-gcp-api") as debug_tool:
->>>>>>> 4cf97873
+        
+        async with MCPDebugTool("config.get_endpoints()['mcp_server']") as debug_tool:
             mcp_data = {
                 "file": "quantum_teleportation.py",
                 "line": 15,
