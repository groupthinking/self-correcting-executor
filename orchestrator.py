--- conflicted
+++ resolved
@@ -142,12 +142,7 @@
             # Simple path extraction: assumes path is the last word
             parts = intent.split()
             path = parts[-1] if len(parts) > 1 and "/" in parts[-1] else "."
-<<<<<<< HEAD
-            # A more robust NLP/regex solution would be better here in a real
-            # system
-=======
             # A more robust NLP/regex solution would be better here in a real system
->>>>>>> 52044fbb
             return {"path": path}
         return {}
 
