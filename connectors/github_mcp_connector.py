#!/usr/bin/env python3
"""
GitHub MCP Connector

Real GitHub integration using GitHub API v3 and MCP protocol.
Provides access to repositories, issues, pull requests, and more.
Enhanced with a circuit breaker pattern for resilience.

Features:
- Asynchronous API calls with aiohttp
- Comprehensive action mapping (search, get repo, issues, PRs, etc.)
- Resilient API calls with a Circuit Breaker pattern
- Rate limiting awareness
- MCP protocol compliance
"""

import asyncio
import aiohttp
import logging
import os
<<<<<<< HEAD
from typing import Dict, Any, Optional
=======
import time
from typing import Dict, Any, Optional
from datetime import datetime
>>>>>>> 4cf97873
import base64

# Assuming the base class is in a file like this.
# Adjust the import if your project structure is different.
from connectors.mcp_base import MCPConnector

logger = logging.getLogger(__name__)


<<<<<<< HEAD
=======
class CircuitBreaker:
    """A simple implementation of the circuit breaker pattern."""

    def __init__(self, failure_threshold=5, recovery_timeout=60):
        self.failure_threshold = failure_threshold
        self.recovery_timeout = recovery_timeout
        self._failure_count = 0
        self._last_failure_time = 0
        self._state = "CLOSED"  # Can be CLOSED, OPEN, HALF_OPEN

    @property
    def state(self):
        if (
            self._state == "OPEN"
            and time.time() - self._last_failure_time > self.recovery_timeout
        ):
            self._state = "HALF_OPEN"
        return self._state

    def record_failure(self):
        self._failure_count += 1
        if self._failure_count >= self.failure_threshold:
            self._state = "OPEN"
            self._last_failure_time = time.time()

    def record_success(self):
        self._state = "CLOSED"
        self._failure_count = 0
        self._last_failure_time = 0


>>>>>>> 4cf97873
class GitHubMCPConnector(MCPConnector):
    """
    GitHub MCP Connector for real repository access and integration
    """

    def __init__(self, api_token: Optional[str] = None):
        super().__init__("github_mcp", "version_control")
        self.api_token = api_token or os.environ.get("GITHUB_TOKEN")
        self.base_url = "https://api.github.com"
        self.session = None
        self.connected = False
<<<<<<< HEAD
=======
        self.breaker = CircuitBreaker()  # Add the circuit breaker instance
>>>>>>> 4cf97873

        # Rate limiting
        self.rate_limit_remaining = 5000
        self.rate_limit_reset = None

    async def connect(self, config: Dict[str, Any]) -> bool:
        """Connect to GitHub API"""
        try:
<<<<<<< HEAD
            # Get API token from config or environment
=======
>>>>>>> 4cf97873
            self.api_token = config.get("api_token", self.api_token)

            if not self.api_token:
                logger.error(
                    "GitHub API token required. Set GITHUB_TOKEN "
                    "environment variable or pass in config."
                )
                return False

<<<<<<< HEAD
            # Create aiohttp session
=======
>>>>>>> 4cf97873
            headers = {
                "Authorization": f"token {self.api_token}",
                "Accept": "application/vnd.github.v3+json",
                "User-Agent": "MCP-GitHub-Connector/1.0",
            }

            self.session = aiohttp.ClientSession(headers=headers)

<<<<<<< HEAD
            # Test connection
=======
>>>>>>> 4cf97873
            async with self.session.get(f"{self.base_url}/user") as response:
                if response.status == 200:
                    user_data = await response.json()
                    logger.info(
                        f"Connected to GitHub as: "
                        f"{user_data.get('login', 'Unknown')}"
                    )
                    self.connected = True
<<<<<<< HEAD

                    # Get rate limit info
=======
>>>>>>> 4cf97873
                    await self._update_rate_limit()
                    # Connection successful, close breaker
                    self.breaker.record_success()
                    return True
                else:
<<<<<<< HEAD
                    logger.error(
                        f"GitHub API connection failed: {response.status}"
                    )
=======
                    logger.error(f"GitHub API connection failed: {response.status}")
                    # Connection failed, record failure
                    self.breaker.record_failure()
>>>>>>> 4cf97873
                    return False

        except Exception as e:
            logger.error(f"Failed to connect to GitHub: {e}")
            self.breaker.record_failure()
            return False

    async def disconnect(self) -> bool:
        """Disconnect from GitHub API"""
        if self.session and not self.session.closed:
            await self.session.close()
        self.connected = False
        return True

    async def get_context(self):
        """Get GitHub context"""
        return self.context

    async def send_context(self, context) -> bool:
        """Send context to GitHub system"""
        self.context = context
        return True

    async def execute_action(
        self, action: str, params: Dict[str, Any]
    ) -> Dict[str, Any]:
<<<<<<< HEAD
        """Execute GitHub action"""
        if not self.connected:
=======
        """Execute GitHub action, now protected by a circuit breaker."""
        if self.breaker.state == "OPEN":
            logger.warning(f"Circuit breaker is open. Action '{action}' blocked.")
            return {
                "error": (
                    "Circuit breaker is open due to repeated failures. "
                    "Please try again later."
                ),
                "action": action,
            }

        if not self.connected or not self.session or self.session.closed:
            logger.error("Action executed while not connected to GitHub API.")
>>>>>>> 4cf97873
            return {"error": "Not connected to GitHub API"}

        actions = {
            "search_repositories": self.search_repositories,
            "get_repository": self.get_repository,
            "get_issues": self.get_issues,
            "get_pull_requests": self.get_pull_requests,
            "get_file_content": self.get_file_content,
            "get_commits": self.get_commits,
            "get_user_info": self.get_user_info,
            "create_issue": self.create_issue,
            "get_rate_limit": self.get_rate_limit,
        }

        handler = actions.get(action)
        if handler:
            try:
                result = await handler(params)
                # Successful API call, even if GitHub returns a logical
                # error (e.g. "not found")
                # We check for success before resetting the breaker.
                if isinstance(result, dict) and result.get("success") is False:
                    # This indicates a logical failure (e.g. 404 Not Found),
                    # not necessarily a service failure
                    pass
                # Reset breaker on any successful communication
                self.breaker.record_success()
                return result
            except (aiohttp.ClientError, asyncio.TimeoutError) as e:
                logger.error(
                    f"API call for action '{action}' failed with " f"network error: {e}"
                )
                self.breaker.record_failure()
                return {"success": False, "error": str(e), "action": action}
            except Exception as e:
<<<<<<< HEAD
                return {"error": str(e), "action": action}

        return {"error": f"Unknown action: {action}"}

    async def search_repositories(
        self, params: Dict[str, Any]
    ) -> Dict[str, Any]:
        """
        Search GitHub repositories

        Args:
            params: Search parameters including query, language, sort, etc.
        """
        try:
            query = params.get("query", "")
            language = params.get("language", "")
            sort = params.get("sort", "stars")
            order = params.get("order", "desc")
            per_page = params.get("per_page", 10)

            # Build search query
            search_query = query
            if language:
                search_query += f" language:{language}"

            url = f"{self.base_url}/search/repositories"
            params_dict = {
                "q": search_query,
                "sort": sort,
                "order": order,
                "per_page": per_page,
=======
                logger.error(
                    f"An unexpected error occurred during action " f"'{action}': {e}"
                )
                self.breaker.record_failure()
                return {"success": False, "error": str(e), "action": action}

        return {"success": False, "error": f"Unknown action: {action}"}

    async def search_repositories(self, params: Dict[str, Any]) -> Dict[str, Any]:
        try:
            query = params.get("query", "")
            search_query = query + (
                f" language:{params['language']}" if params.get("language") else ""
            )
            url = f"{self.base_url}/search/repositories"
            params_dict = {
                "q": search_query,
                "sort": params.get("sort", "stars"),
                "order": params.get("order", "desc"),
                "per_page": params.get("per_page", 10),
>>>>>>> 4cf97873
            }

            async with self.session.get(url, params=params_dict) as response:
                if response.status == 200:
                    data = await response.json()
<<<<<<< HEAD

                    repositories = []
                    for repo in data.get("items", []):
                        repositories.append(
                            {
                                "name": repo["name"],
                                "full_name": repo["full_name"],
                                "description": repo["description"],
                                "language": repo["language"],
                                "stars": repo["stargazers_count"],
                                "forks": repo["forks_count"],
                                "url": repo["html_url"],
                                "api_url": repo["url"],
                                "created_at": repo["created_at"],
                                "updated_at": repo["updated_at"],
                            }
                        )

=======
                    repositories = [
                        {
                            "name": repo["name"],
                            "full_name": repo["full_name"],
                            "description": repo["description"],
                            "language": repo["language"],
                            "stars": repo["stargazers_count"],
                            "forks": repo["forks_count"],
                            "url": repo["html_url"],
                            "api_url": repo["url"],
                            "created_at": repo["created_at"],
                            "updated_at": repo["updated_at"],
                        }
                        for repo in data.get("items", [])
                    ]
>>>>>>> 4cf97873
                    return {
                        "success": True,
                        "total_count": data.get("total_count", 0),
                        "repositories": repositories,
<<<<<<< HEAD
                        "search_query": search_query,
=======
>>>>>>> 4cf97873
                    }
                else:
                    return {
                        "success": False,
                        "error": f"Search failed: {response.status}",
                        "status_code": response.status,
                    }
<<<<<<< HEAD

=======
>>>>>>> 4cf97873
        except Exception as e:
            logger.error(f"Repository search failed: {e}")
            return {"success": False, "error": str(e)}

    async def get_repository(self, params: Dict[str, Any]) -> Dict[str, Any]:
<<<<<<< HEAD
        """
        Get detailed repository information

        Args:
            params: Repository parameters (owner, repo)
        """
        try:
            owner = params.get("owner")
            repo = params.get("repo")

=======
        try:
            owner, repo = params.get("owner"), params.get("repo")
>>>>>>> 4cf97873
            if not owner or not repo:
                return {
                    "success": False,
                    "error": "Owner and repo parameters required",
                }
<<<<<<< HEAD

            url = f"{self.base_url}/repos/{owner}/{repo}"

            async with self.session.get(url) as response:
                if response.status == 200:
                    data = await response.json()

                    return {
                        "success": True,
                        "repository": {
                            "name": data["name"],
                            "full_name": data["full_name"],
                            "description": data["description"],
                            "language": data["language"],
                            "stars": data["stargazers_count"],
                            "forks": data["forks_count"],
                            "watchers": data["watchers_count"],
                            "open_issues": data["open_issues_count"],
                            "default_branch": data["default_branch"],
                            "created_at": data["created_at"],
                            "updated_at": data["updated_at"],
                            "pushed_at": data["pushed_at"],
                            "size": data["size"],
                            "topics": data.get("topics", []),
                            "license": data.get("license", {}),
                            "homepage": data.get("homepage"),
                            "url": data["html_url"],
                            "api_url": data["url"],
                        },
                    }
=======
            url = f"{self.base_url}/repos/{owner}/{repo}"
            async with self.session.get(url) as response:
                if response.status == 200:
                    data = await response.json()
                    return {"success": True, "repository": data}
>>>>>>> 4cf97873
                else:
                    return {
                        "success": False,
                        "error": f"Repository not found: {response.status}",
                        "status_code": response.status,
                    }
<<<<<<< HEAD

=======
>>>>>>> 4cf97873
        except Exception as e:
            logger.error(f"Get repository failed: {e}")
            return {"success": False, "error": str(e)}

    async def get_issues(self, params: Dict[str, Any]) -> Dict[str, Any]:
<<<<<<< HEAD
        """
        Get repository issues

        Args:
            params: Issue parameters (owner, repo, state, labels, etc.)
        """
        try:
            owner = params.get("owner")
            repo = params.get("repo")
            state = params.get("state", "open")
            labels = params.get("labels", "")
            per_page = params.get("per_page", 30)

=======
        try:
            owner, repo = params.get("owner"), params.get("repo")
>>>>>>> 4cf97873
            if not owner or not repo:
                return {
                    "success": False,
                    "error": "Owner and repo parameters required",
                }
<<<<<<< HEAD

            url = f"{self.base_url}/repos/{owner}/{repo}/issues"
            params_dict = {"state": state, "per_page": per_page}

            if labels:
                params_dict["labels"] = labels

            async with self.session.get(url, params=params_dict) as response:
                if response.status == 200:
                    issues_data = await response.json()

                    issues = []
                    for issue in issues_data:
                        issues.append(
                            {
                                "number": issue["number"],
                                "title": issue["title"],
                                "body": issue["body"],
                                "state": issue["state"],
                                "labels": [
                                    label["name"] for label in issue["labels"]
                                ],
                                "assignee": (
                                    issue["assignee"]["login"]
                                    if issue["assignee"]
                                    else None
                                ),
                                "created_at": issue["created_at"],
                                "updated_at": issue["updated_at"],
                                "url": issue["html_url"],
                                "api_url": issue["url"],
                            }
                        )

                    return {
                        "success": True,
                        "issues": issues,
                        "total_count": len(issues),
=======
            url = f"{self.base_url}/repos/{owner}/{repo}/issues"
            params_dict = {
                "state": params.get("state", "open"),
                "per_page": params.get("per_page", 30),
                "labels": params.get("labels", ""),
            }
            async with self.session.get(
                url, params={k: v for k, v in params_dict.items() if v}
            ) as response:
                if response.status == 200:
                    issues_data = await response.json()
                    return {
                        "success": True,
                        "issues": issues_data,
                        "total_count": len(issues_data),
>>>>>>> 4cf97873
                    }
                else:
                    return {
                        "success": False,
                        "error": f"Failed to get issues: {response.status}",
                        "status_code": response.status,
                    }
<<<<<<< HEAD

=======
>>>>>>> 4cf97873
        except Exception as e:
            logger.error(f"Get issues failed: {e}")
            return {"success": False, "error": str(e)}

<<<<<<< HEAD
    async def get_pull_requests(
        self, params: Dict[str, Any]
    ) -> Dict[str, Any]:
        """
        Get repository pull requests

        Args:
            params: PR parameters (owner, repo, state, etc.)
        """
        try:
            owner = params.get("owner")
            repo = params.get("repo")
            state = params.get("state", "open")
            per_page = params.get("per_page", 30)

=======
    async def get_pull_requests(self, params: Dict[str, Any]) -> Dict[str, Any]:
        try:
            owner, repo = params.get("owner"), params.get("repo")
>>>>>>> 4cf97873
            if not owner or not repo:
                return {
                    "success": False,
                    "error": "Owner and repo parameters required",
                }
<<<<<<< HEAD

            url = f"{self.base_url}/repos/{owner}/{repo}/pulls"
            params_dict = {"state": state, "per_page": per_page}

            async with self.session.get(url, params=params_dict) as response:
                if response.status == 200:
                    prs_data = await response.json()

                    pull_requests = []
                    for pr in prs_data:
                        pull_requests.append(
                            {
                                "number": pr["number"],
                                "title": pr["title"],
                                "body": pr["body"],
                                "state": pr["state"],
                                "user": pr["user"]["login"],
                                "created_at": pr["created_at"],
                                "updated_at": pr["updated_at"],
                                "merged_at": pr["merged_at"],
                                "mergeable": pr["mergeable"],
                                "mergeable_state": pr["mergeable_state"],
                                "additions": pr["additions"],
                                "deletions": pr["deletions"],
                                "changed_files": pr["changed_files"],
                                "url": pr["html_url"],
                                "api_url": pr["url"],
                            }
                        )

                    return {
                        "success": True,
                        "pull_requests": pull_requests,
                        "total_count": len(pull_requests),
=======
            url = f"{self.base_url}/repos/{owner}/{repo}/pulls"
            params_dict = {
                "state": params.get("state", "open"),
                "per_page": params.get("per_page", 30),
            }
            async with self.session.get(url, params=params_dict) as response:
                if response.status == 200:
                    prs_data = await response.json()
                    return {
                        "success": True,
                        "pull_requests": prs_data,
                        "total_count": len(prs_data),
>>>>>>> 4cf97873
                    }
                else:
                    return {
                        "success": False,
<<<<<<< HEAD
                        "error": (
                            f"Failed to get pull requests: {response.status}"
                        ),
                        "status_code": response.status,
                    }

=======
                        "error": (f"Failed to get pull requests: {response.status}"),
                        "status_code": response.status,
                    }
>>>>>>> 4cf97873
        except Exception as e:
            logger.error(f"Get pull requests failed: {e}")
            return {"success": False, "error": str(e)}

    async def get_file_content(self, params: Dict[str, Any]) -> Dict[str, Any]:
<<<<<<< HEAD
        """
        Get file content from repository

        Args:
            params: File parameters (owner, repo, path, ref)
        """
        try:
            owner = params.get("owner")
            repo = params.get("repo")
            path = params.get("path")
            ref = params.get("ref", "main")

            if not owner or not repo or not path:
=======
        try:
            owner, repo, path = (
                params.get("owner"),
                params.get("repo"),
                params.get("path"),
            )
            if not all([owner, repo, path]):
>>>>>>> 4cf97873
                return {
                    "success": False,
                    "error": "Owner, repo, and path parameters required",
                }
<<<<<<< HEAD

            url = f"{self.base_url}/repos/{owner}/{repo}/contents/{path}"
            params_dict = {"ref": ref}

            async with self.session.get(url, params=params_dict) as response:
                if response.status == 200:
                    data = await response.json()

                    # Decode content if it's a file
                    content = None
                    if data.get("type") == "file":
                        content = base64.b64decode(data["content"]).decode(
                            "utf-8"
                        )

                    return {
                        "success": True,
                        "file_info": {
                            "name": data["name"],
                            "path": data["path"],
                            "type": data["type"],
                            "size": data["size"],
                            "sha": data["sha"],
                            "url": data["html_url"],
                            "download_url": data.get("download_url"),
                            "content": content,
                        },
                    }
=======
            url = f"{self.base_url}/repos/{owner}/{repo}/contents/{path}"
            params_dict = {"ref": params.get("ref", "main")}
            async with self.session.get(url, params=params_dict) as response:
                if response.status == 200:
                    data = await response.json()
                    if data.get("type") == "file":
                        data["decoded_content"] = base64.b64decode(
                            data["content"]
                        ).decode("utf-8")
                    return {"success": True, "file_info": data}
>>>>>>> 4cf97873
                else:
                    return {
                        "success": False,
                        "error": f"File not found: {response.status}",
                        "status_code": response.status,
                    }
<<<<<<< HEAD

=======
>>>>>>> 4cf97873
        except Exception as e:
            logger.error(f"Get file content failed: {e}")
            return {"success": False, "error": str(e)}

    async def get_commits(self, params: Dict[str, Any]) -> Dict[str, Any]:
<<<<<<< HEAD
        """
        Get repository commits

        Args:
            params: Commit parameters (owner, repo, sha, since, until)
        """
        try:
            owner = params.get("owner")
            repo = params.get("repo")
            sha = params.get("sha", "main")
            since = params.get("since")
            until = params.get("until")
            per_page = params.get("per_page", 30)

=======
        try:
            owner, repo = params.get("owner"), params.get("repo")
>>>>>>> 4cf97873
            if not owner or not repo:
                return {
                    "success": False,
                    "error": "Owner and repo parameters required",
                }
<<<<<<< HEAD

            url = f"{self.base_url}/repos/{owner}/{repo}/commits"
            params_dict = {"sha": sha, "per_page": per_page}

            if since:
                params_dict["since"] = since
            if until:
                params_dict["until"] = until

            async with self.session.get(url, params=params_dict) as response:
                if response.status == 200:
                    commits_data = await response.json()

                    commits = []
                    for commit in commits_data:
                        commits.append(
                            {
                                "sha": commit["sha"],
                                "message": commit["commit"]["message"],
                                "author": {
                                    "name": commit["commit"]["author"]["name"],
                                    "email": commit["commit"]["author"][
                                        "email"
                                    ],
                                    "date": commit["commit"]["author"]["date"],
                                },
                                "committer": {
                                    "name": commit["commit"]["committer"][
                                        "name"
                                    ],
                                    "email": commit["commit"]["committer"][
                                        "email"
                                    ],
                                    "date": commit["commit"]["committer"][
                                        "date"
                                    ],
                                },
                                "url": commit["html_url"],
                                "api_url": commit["url"],
                            }
                        )

                    return {
                        "success": True,
                        "commits": commits,
                        "total_count": len(commits),
=======
            url = f"{self.base_url}/repos/{owner}/{repo}/commits"
            params_dict = {
                "sha": params.get("sha", "main"),
                "per_page": params.get("per_page", 30),
                "since": params.get("since"),
                "until": params.get("until"),
            }
            async with self.session.get(
                url, params={k: v for k, v in params_dict.items() if v}
            ) as response:
                if response.status == 200:
                    commits_data = await response.json()
                    return {
                        "success": True,
                        "commits": commits_data,
                        "total_count": len(commits_data),
>>>>>>> 4cf97873
                    }
                else:
                    return {
                        "success": False,
                        "error": f"Failed to get commits: {response.status}",
                        "status_code": response.status,
                    }
<<<<<<< HEAD

=======
>>>>>>> 4cf97873
        except Exception as e:
            logger.error(f"Get commits failed: {e}")
            return {"success": False, "error": str(e)}

    async def get_user_info(self, params: Dict[str, Any]) -> Dict[str, Any]:
<<<<<<< HEAD
        """
        Get GitHub user information

        Args:
            params: User parameters (username)
        """
        try:
            username = params.get("username")

=======
        try:
            username = params.get("username")
>>>>>>> 4cf97873
            if not username:
                return {
                    "success": False,
                    "error": "Username parameter required",
                }
<<<<<<< HEAD

            url = f"{self.base_url}/users/{username}"

            async with self.session.get(url) as response:
                if response.status == 200:
                    data = await response.json()

                    return {
                        "success": True,
                        "user": {
                            "login": data["login"],
                            "name": data["name"],
                            "email": data.get("email"),
                            "bio": data.get("bio"),
                            "location": data.get("location"),
                            "company": data.get("company"),
                            "blog": data.get("blog"),
                            "public_repos": data["public_repos"],
                            "public_gists": data["public_gists"],
                            "followers": data["followers"],
                            "following": data["following"],
                            "created_at": data["created_at"],
                            "updated_at": data["updated_at"],
                            "avatar_url": data["avatar_url"],
                            "url": data["html_url"],
                        },
                    }
=======
            url = f"{self.base_url}/users/{username}"
            async with self.session.get(url) as response:
                if response.status == 200:
                    return {"success": True, "user": await response.json()}
>>>>>>> 4cf97873
                else:
                    return {
                        "success": False,
                        "error": f"User not found: {response.status}",
                        "status_code": response.status,
                    }
<<<<<<< HEAD

=======
>>>>>>> 4cf97873
        except Exception as e:
            logger.error(f"Get user info failed: {e}")
            return {"success": False, "error": str(e)}

    async def create_issue(self, params: Dict[str, Any]) -> Dict[str, Any]:
<<<<<<< HEAD
        """
        Create a new issue

        Args:
            params: Issue parameters (owner, repo, title, body, labels, assignees)
        """
        try:
            owner = params.get("owner")
            repo = params.get("repo")
            title = params.get("title")
            body = params.get("body", "")
            labels = params.get("labels", [])
            assignees = params.get("assignees", [])

            if not owner or not repo or not title:
                return {
                    "success": False,
                    "error": (
                        "Owner, repo, and title parameters required"
                    ),
=======
        """Create a new issue in a repository"""
        try:
            owner, repo, title = (
                params.get("owner"),
                params.get("repo"),
                params.get("title"),
            )
            if not all([owner, repo, title]):
                return {
                    "success": False,
                    "error": "Owner, repo, and title parameters required",
>>>>>>> 4cf97873
                }

            url = f"{self.base_url}/repos/{owner}/{repo}/issues"
            data = {
                "title": title,
<<<<<<< HEAD
                "body": body,
                "labels": labels,
                "assignees": assignees,
            }

            async with self.session.post(url, json=data) as response:
                if response.status == 201:
                    issue_data = await response.json()

                    return {
                        "success": True,
                        "issue": {
                            "number": issue_data["number"],
                            "title": issue_data["title"],
                            "body": issue_data["body"],
                            "state": issue_data["state"],
                            "labels": [
                                label["name"] for label in issue_data["labels"]
                            ],
                            "assignee": (
                                issue_data["assignee"]["login"]
                                if issue_data["assignee"]
                                else None
                            ),
                            "created_at": issue_data["created_at"],
                            "url": issue_data["html_url"],
                            "api_url": issue_data["url"],
                        },
                    }
=======
                "body": params.get("body", ""),
                "labels": params.get("labels", []),
                "assignees": params.get("assignees", []),
            }

            async with self.session.post(url, json=data) as response:
                if response.status == 201:  # Successfully created
                    return {"success": True, "issue": await response.json()}
>>>>>>> 4cf97873
                else:
                    error_details = await response.text()
                    logger.error(
                        f"Failed to create issue. Status: {response.status}, "
                        f"Details: {error_details}"
                    )
                    return {
                        "success": False,
                        "error": f"Failed to create issue: {response.status}",
                        "status_code": response.status,
<<<<<<< HEAD
                    }

=======
                        "details": error_details,
                    }
>>>>>>> 4cf97873
        except Exception as e:
            logger.error(f"Create issue failed: {e}")
            return {"success": False, "error": str(e)}

<<<<<<< HEAD
    async def get_rate_limit(
        self, params: Dict[str, Any] = None
    ) -> Dict[str, Any]:
        """Get GitHub API rate limit information"""
        try:
            url = f"{self.base_url}/rate_limit"

            async with self.session.get(url) as response:
                if response.status == 200:
                    data = await response.json()

                    return {
                        "success": True,
                        "rate_limit": {
                            "limit": data["resources"]["core"]["limit"],
                            "remaining": data["resources"]["core"][
                                "remaining"
                            ],
                            "reset": data["resources"]["core"]["reset"],
                            "used": data["resources"]["core"]["used"],
                        },
=======
    async def get_rate_limit(self, params: Dict[str, Any] = None) -> Dict[str, Any]:
        """Get GitHub API rate limit information"""
        try:
            url = f"{self.base_url}/rate_limit"
            async with self.session.get(url) as response:
                if response.status == 200:
                    data = await response.json()
                    return {
                        "success": True,
                        "rate_limit": data["resources"]["core"],
>>>>>>> 4cf97873
                    }
                else:
                    return {
                        "success": False,
<<<<<<< HEAD
                        "error": (
                            f"Failed to get rate limit: {response.status}"
                        ),
                        "status_code": response.status,
                    }

=======
                        "error": (f"Failed to get rate limit: {response.status}"),
                        "status_code": response.status,
                    }
>>>>>>> 4cf97873
        except Exception as e:
            logger.error(f"Get rate limit failed: {e}")
            return {"success": False, "error": str(e)}

    async def _update_rate_limit(self):
        """Update rate limit information"""
        try:
            rate_limit = await self.get_rate_limit()
            if rate_limit["success"]:
<<<<<<< HEAD
                self.rate_limit_remaining = rate_limit["rate_limit"][
                    "remaining"
                ]
=======
                self.rate_limit_remaining = rate_limit["rate_limit"]["remaining"]
>>>>>>> 4cf97873
                self.rate_limit_reset = rate_limit["rate_limit"]["reset"]
        except Exception as e:
            logger.warning(f"Failed to update rate limit: {e}")


# Global GitHub connector instance
github_connector = GitHubMCPConnector()


# Example usage
async def demonstrate_github_connector():
    """Demonstrate GitHub MCP connector"""

    print("=== GitHub MCP Connector Demo ===\n")

    # Initialize connector
    config = {"api_token": os.environ.get("GITHUB_TOKEN")}

    connected = await github_connector.connect(config)
    if not connected:
        print("❌ Failed to connect to GitHub API")
        print("   Set GITHUB_TOKEN environment variable to continue")
        return

    print("✅ Connected to GitHub API\n")

    # Demo 1: Search repositories
    print("1. Searching for MCP repositories:")
<<<<<<< HEAD
    search_result = await github_connector.search_repositories(
=======
    search_result = await github_connector.execute_action(
        "search_repositories",
>>>>>>> 4cf97873
        {
            "query": "model context protocol",
            "language": "python",
            "sort": "stars",
            "per_page": 5,
<<<<<<< HEAD
        }
    )

    if search_result["success"]:
        print(f"   - Found {search_result['total_count']} repositories")
        for repo in search_result["repositories"][:3]:
            print(f"   - {repo['full_name']}: {repo['stars']} stars")
=======
        },
    )

    if search_result.get("success"):
        print(f"   - Found {search_result.get('total_count')} repositories")
        for repo in search_result.get("repositories", [])[:3]:
            print(f"   - {repo.get('full_name')}: {repo.get('stars')} stars")
>>>>>>> 4cf97873
    else:
        print(f"   - Error: {search_result.get('error')}")
    print()

    # Demo 2: Get repository info
    print("2. Getting repository information:")
<<<<<<< HEAD
    repo_result = await github_connector.get_repository(
        {"owner": "modelcontextprotocol", "repo": "specification"}
    )

    if repo_result["success"]:
        repo = repo_result["repository"]
        print(f"   - {repo['full_name']}")
        print(f"   - Language: {repo['language']}")
        print(f"   - Stars: {repo['stars']}")
        print(f"   - Open issues: {repo['open_issues']}")
=======
    repo_result = await github_connector.execute_action(
        "get_repository",
        {"owner": "modelcontextprotocol", "repo": "specification"},
    )

    if repo_result.get("success"):
        repo = repo_result.get("repository", {})
        print(f"   - {repo.get('full_name')}")
        print(f"   - Language: {repo.get('language')}")
        print(f"   - Stars: {repo.get('stargazers_count')}")
        print(f"   - Open issues: {repo.get('open_issues_count')}")
>>>>>>> 4cf97873
    else:
        print(f"   - Error: {repo_result.get('error')}")
    print()

    # Demo 3: Get rate limit
    print("3. Rate limit information:")
<<<<<<< HEAD
    rate_limit = await github_connector.get_rate_limit()
    if rate_limit["success"]:
        rl = rate_limit["rate_limit"]
        print(f"   - Remaining requests: {rl['remaining']}")
        print(f"   - Used requests: {rl['used']}")
        print(f"   - Total limit: {rl['limit']}")
=======
    rate_limit_result = await github_connector.execute_action("get_rate_limit", {})
    if rate_limit_result.get("success"):
        rl = rate_limit_result.get("rate_limit", {})
        reset_time = datetime.fromtimestamp(rl.get("reset", 0))
        print(f"   - Remaining requests: {rl.get('remaining')}")
        print(f"   - Limit: {rl.get('limit')}")
        print(f"   - Resets at: {reset_time}")
>>>>>>> 4cf97873
    else:
        print(f"   - Error: {rate_limit_result.get('error')}")
    print()

    # Disconnect
    await github_connector.disconnect()
    print("✅ GitHub MCP Connector Demo Complete!")


if __name__ == "__main__":
<<<<<<< HEAD
=======
    # Setup basic logging for the demo
    logging.basicConfig(
        level=logging.INFO, format="%(asctime)s - %(levelname)s - %(message)s"
    )
    # To run the demo, ensure you have a GITHUB_TOKEN environment variable set
    if not os.environ.get("GITHUB_TOKEN"):
        print("Warning: GITHUB_TOKEN environment variable not set. " "Demo may fail.")
>>>>>>> 4cf97873
    asyncio.run(demonstrate_github_connector())<|MERGE_RESOLUTION|>--- conflicted
+++ resolved
@@ -18,13 +18,7 @@
 import aiohttp
 import logging
 import os
-<<<<<<< HEAD
 from typing import Dict, Any, Optional
-=======
-import time
-from typing import Dict, Any, Optional
-from datetime import datetime
->>>>>>> 4cf97873
 import base64
 
 # Assuming the base class is in a file like this.
@@ -34,8 +28,6 @@
 logger = logging.getLogger(__name__)
 
 
-<<<<<<< HEAD
-=======
 class CircuitBreaker:
     """A simple implementation of the circuit breaker pattern."""
 
@@ -67,7 +59,6 @@
         self._last_failure_time = 0
 
 
->>>>>>> 4cf97873
 class GitHubMCPConnector(MCPConnector):
     """
     GitHub MCP Connector for real repository access and integration
@@ -79,10 +70,6 @@
         self.base_url = "https://api.github.com"
         self.session = None
         self.connected = False
-<<<<<<< HEAD
-=======
-        self.breaker = CircuitBreaker()  # Add the circuit breaker instance
->>>>>>> 4cf97873
 
         # Rate limiting
         self.rate_limit_remaining = 5000
@@ -91,23 +78,7 @@
     async def connect(self, config: Dict[str, Any]) -> bool:
         """Connect to GitHub API"""
         try:
-<<<<<<< HEAD
             # Get API token from config or environment
-=======
->>>>>>> 4cf97873
-            self.api_token = config.get("api_token", self.api_token)
-
-            if not self.api_token:
-                logger.error(
-                    "GitHub API token required. Set GITHUB_TOKEN "
-                    "environment variable or pass in config."
-                )
-                return False
-
-<<<<<<< HEAD
-            # Create aiohttp session
-=======
->>>>>>> 4cf97873
             headers = {
                 "Authorization": f"token {self.api_token}",
                 "Accept": "application/vnd.github.v3+json",
@@ -116,37 +87,15 @@
 
             self.session = aiohttp.ClientSession(headers=headers)
 
-<<<<<<< HEAD
             # Test connection
-=======
->>>>>>> 4cf97873
-            async with self.session.get(f"{self.base_url}/user") as response:
-                if response.status == 200:
-                    user_data = await response.json()
-                    logger.info(
-                        f"Connected to GitHub as: "
-                        f"{user_data.get('login', 'Unknown')}"
-                    )
-                    self.connected = True
-<<<<<<< HEAD
-
-                    # Get rate limit info
-=======
->>>>>>> 4cf97873
                     await self._update_rate_limit()
                     # Connection successful, close breaker
                     self.breaker.record_success()
                     return True
                 else:
-<<<<<<< HEAD
                     logger.error(
                         f"GitHub API connection failed: {response.status}"
                     )
-=======
-                    logger.error(f"GitHub API connection failed: {response.status}")
-                    # Connection failed, record failure
-                    self.breaker.record_failure()
->>>>>>> 4cf97873
                     return False
 
         except Exception as e:
@@ -173,24 +122,8 @@
     async def execute_action(
         self, action: str, params: Dict[str, Any]
     ) -> Dict[str, Any]:
-<<<<<<< HEAD
         """Execute GitHub action"""
         if not self.connected:
-=======
-        """Execute GitHub action, now protected by a circuit breaker."""
-        if self.breaker.state == "OPEN":
-            logger.warning(f"Circuit breaker is open. Action '{action}' blocked.")
-            return {
-                "error": (
-                    "Circuit breaker is open due to repeated failures. "
-                    "Please try again later."
-                ),
-                "action": action,
-            }
-
-        if not self.connected or not self.session or self.session.closed:
-            logger.error("Action executed while not connected to GitHub API.")
->>>>>>> 4cf97873
             return {"error": "Not connected to GitHub API"}
 
         actions = {
@@ -226,7 +159,6 @@
                 self.breaker.record_failure()
                 return {"success": False, "error": str(e), "action": action}
             except Exception as e:
-<<<<<<< HEAD
                 return {"error": str(e), "action": action}
 
         return {"error": f"Unknown action: {action}"}
@@ -258,34 +190,11 @@
                 "sort": sort,
                 "order": order,
                 "per_page": per_page,
-=======
-                logger.error(
-                    f"An unexpected error occurred during action " f"'{action}': {e}"
-                )
-                self.breaker.record_failure()
-                return {"success": False, "error": str(e), "action": action}
-
-        return {"success": False, "error": f"Unknown action: {action}"}
-
-    async def search_repositories(self, params: Dict[str, Any]) -> Dict[str, Any]:
-        try:
-            query = params.get("query", "")
-            search_query = query + (
-                f" language:{params['language']}" if params.get("language") else ""
-            )
-            url = f"{self.base_url}/search/repositories"
-            params_dict = {
-                "q": search_query,
-                "sort": params.get("sort", "stars"),
-                "order": params.get("order", "desc"),
-                "per_page": params.get("per_page", 10),
->>>>>>> 4cf97873
             }
 
             async with self.session.get(url, params=params_dict) as response:
                 if response.status == 200:
                     data = await response.json()
-<<<<<<< HEAD
 
                     repositories = []
                     for repo in data.get("items", []):
@@ -304,48 +213,16 @@
                             }
                         )
 
-=======
-                    repositories = [
-                        {
-                            "name": repo["name"],
-                            "full_name": repo["full_name"],
-                            "description": repo["description"],
-                            "language": repo["language"],
-                            "stars": repo["stargazers_count"],
-                            "forks": repo["forks_count"],
-                            "url": repo["html_url"],
-                            "api_url": repo["url"],
-                            "created_at": repo["created_at"],
-                            "updated_at": repo["updated_at"],
-                        }
-                        for repo in data.get("items", [])
-                    ]
->>>>>>> 4cf97873
                     return {
                         "success": True,
                         "total_count": data.get("total_count", 0),
                         "repositories": repositories,
-<<<<<<< HEAD
                         "search_query": search_query,
-=======
->>>>>>> 4cf97873
-                    }
-                else:
-                    return {
-                        "success": False,
-                        "error": f"Search failed: {response.status}",
-                        "status_code": response.status,
-                    }
-<<<<<<< HEAD
-
-=======
->>>>>>> 4cf97873
         except Exception as e:
             logger.error(f"Repository search failed: {e}")
             return {"success": False, "error": str(e)}
 
     async def get_repository(self, params: Dict[str, Any]) -> Dict[str, Any]:
-<<<<<<< HEAD
         """
         Get detailed repository information
 
@@ -356,16 +233,11 @@
             owner = params.get("owner")
             repo = params.get("repo")
 
-=======
-        try:
-            owner, repo = params.get("owner"), params.get("repo")
->>>>>>> 4cf97873
             if not owner or not repo:
                 return {
                     "success": False,
                     "error": "Owner and repo parameters required",
                 }
-<<<<<<< HEAD
 
             url = f"{self.base_url}/repos/{owner}/{repo}"
 
@@ -396,52 +268,18 @@
                             "api_url": data["url"],
                         },
                     }
-=======
-            url = f"{self.base_url}/repos/{owner}/{repo}"
-            async with self.session.get(url) as response:
-                if response.status == 200:
-                    data = await response.json()
-                    return {"success": True, "repository": data}
->>>>>>> 4cf97873
                 else:
                     return {
                         "success": False,
                         "error": f"Repository not found: {response.status}",
                         "status_code": response.status,
                     }
-<<<<<<< HEAD
-
-=======
->>>>>>> 4cf97873
-        except Exception as e:
-            logger.error(f"Get repository failed: {e}")
-            return {"success": False, "error": str(e)}
-
-    async def get_issues(self, params: Dict[str, Any]) -> Dict[str, Any]:
-<<<<<<< HEAD
-        """
-        Get repository issues
-
-        Args:
-            params: Issue parameters (owner, repo, state, labels, etc.)
-        """
-        try:
-            owner = params.get("owner")
-            repo = params.get("repo")
-            state = params.get("state", "open")
-            labels = params.get("labels", "")
-            per_page = params.get("per_page", 30)
-
-=======
-        try:
-            owner, repo = params.get("owner"), params.get("repo")
->>>>>>> 4cf97873
+
             if not owner or not repo:
                 return {
                     "success": False,
                     "error": "Owner and repo parameters required",
                 }
-<<<<<<< HEAD
 
             url = f"{self.base_url}/repos/{owner}/{repo}/issues"
             params_dict = {"state": state, "per_page": per_page}
@@ -480,23 +318,6 @@
                         "success": True,
                         "issues": issues,
                         "total_count": len(issues),
-=======
-            url = f"{self.base_url}/repos/{owner}/{repo}/issues"
-            params_dict = {
-                "state": params.get("state", "open"),
-                "per_page": params.get("per_page", 30),
-                "labels": params.get("labels", ""),
-            }
-            async with self.session.get(
-                url, params={k: v for k, v in params_dict.items() if v}
-            ) as response:
-                if response.status == 200:
-                    issues_data = await response.json()
-                    return {
-                        "success": True,
-                        "issues": issues_data,
-                        "total_count": len(issues_data),
->>>>>>> 4cf97873
                     }
                 else:
                     return {
@@ -504,41 +325,12 @@
                         "error": f"Failed to get issues: {response.status}",
                         "status_code": response.status,
                     }
-<<<<<<< HEAD
-
-=======
->>>>>>> 4cf97873
-        except Exception as e:
-            logger.error(f"Get issues failed: {e}")
-            return {"success": False, "error": str(e)}
-
-<<<<<<< HEAD
-    async def get_pull_requests(
-        self, params: Dict[str, Any]
-    ) -> Dict[str, Any]:
-        """
-        Get repository pull requests
-
-        Args:
-            params: PR parameters (owner, repo, state, etc.)
-        """
-        try:
-            owner = params.get("owner")
-            repo = params.get("repo")
-            state = params.get("state", "open")
-            per_page = params.get("per_page", 30)
-
-=======
-    async def get_pull_requests(self, params: Dict[str, Any]) -> Dict[str, Any]:
-        try:
-            owner, repo = params.get("owner"), params.get("repo")
->>>>>>> 4cf97873
+
             if not owner or not repo:
                 return {
                     "success": False,
                     "error": "Owner and repo parameters required",
                 }
-<<<<<<< HEAD
 
             url = f"{self.base_url}/repos/{owner}/{repo}/pulls"
             params_dict = {"state": state, "per_page": per_page}
@@ -573,42 +365,21 @@
                         "success": True,
                         "pull_requests": pull_requests,
                         "total_count": len(pull_requests),
-=======
-            url = f"{self.base_url}/repos/{owner}/{repo}/pulls"
-            params_dict = {
-                "state": params.get("state", "open"),
-                "per_page": params.get("per_page", 30),
-            }
-            async with self.session.get(url, params=params_dict) as response:
-                if response.status == 200:
-                    prs_data = await response.json()
-                    return {
-                        "success": True,
-                        "pull_requests": prs_data,
-                        "total_count": len(prs_data),
->>>>>>> 4cf97873
                     }
                 else:
                     return {
                         "success": False,
-<<<<<<< HEAD
                         "error": (
                             f"Failed to get pull requests: {response.status}"
                         ),
                         "status_code": response.status,
                     }
 
-=======
-                        "error": (f"Failed to get pull requests: {response.status}"),
-                        "status_code": response.status,
-                    }
->>>>>>> 4cf97873
         except Exception as e:
             logger.error(f"Get pull requests failed: {e}")
             return {"success": False, "error": str(e)}
 
     async def get_file_content(self, params: Dict[str, Any]) -> Dict[str, Any]:
-<<<<<<< HEAD
         """
         Get file content from repository
 
@@ -622,20 +393,10 @@
             ref = params.get("ref", "main")
 
             if not owner or not repo or not path:
-=======
-        try:
-            owner, repo, path = (
-                params.get("owner"),
-                params.get("repo"),
-                params.get("path"),
-            )
-            if not all([owner, repo, path]):
->>>>>>> 4cf97873
                 return {
                     "success": False,
                     "error": "Owner, repo, and path parameters required",
                 }
-<<<<<<< HEAD
 
             url = f"{self.base_url}/repos/{owner}/{repo}/contents/{path}"
             params_dict = {"ref": ref}
@@ -664,58 +425,18 @@
                             "content": content,
                         },
                     }
-=======
-            url = f"{self.base_url}/repos/{owner}/{repo}/contents/{path}"
-            params_dict = {"ref": params.get("ref", "main")}
-            async with self.session.get(url, params=params_dict) as response:
-                if response.status == 200:
-                    data = await response.json()
-                    if data.get("type") == "file":
-                        data["decoded_content"] = base64.b64decode(
-                            data["content"]
-                        ).decode("utf-8")
-                    return {"success": True, "file_info": data}
->>>>>>> 4cf97873
                 else:
                     return {
                         "success": False,
                         "error": f"File not found: {response.status}",
                         "status_code": response.status,
                     }
-<<<<<<< HEAD
-
-=======
->>>>>>> 4cf97873
-        except Exception as e:
-            logger.error(f"Get file content failed: {e}")
-            return {"success": False, "error": str(e)}
-
-    async def get_commits(self, params: Dict[str, Any]) -> Dict[str, Any]:
-<<<<<<< HEAD
-        """
-        Get repository commits
-
-        Args:
-            params: Commit parameters (owner, repo, sha, since, until)
-        """
-        try:
-            owner = params.get("owner")
-            repo = params.get("repo")
-            sha = params.get("sha", "main")
-            since = params.get("since")
-            until = params.get("until")
-            per_page = params.get("per_page", 30)
-
-=======
-        try:
-            owner, repo = params.get("owner"), params.get("repo")
->>>>>>> 4cf97873
+
             if not owner or not repo:
                 return {
                     "success": False,
                     "error": "Owner and repo parameters required",
                 }
-<<<<<<< HEAD
 
             url = f"{self.base_url}/repos/{owner}/{repo}/commits"
             params_dict = {"sha": sha, "per_page": per_page}
@@ -762,24 +483,6 @@
                         "success": True,
                         "commits": commits,
                         "total_count": len(commits),
-=======
-            url = f"{self.base_url}/repos/{owner}/{repo}/commits"
-            params_dict = {
-                "sha": params.get("sha", "main"),
-                "per_page": params.get("per_page", 30),
-                "since": params.get("since"),
-                "until": params.get("until"),
-            }
-            async with self.session.get(
-                url, params={k: v for k, v in params_dict.items() if v}
-            ) as response:
-                if response.status == 200:
-                    commits_data = await response.json()
-                    return {
-                        "success": True,
-                        "commits": commits_data,
-                        "total_count": len(commits_data),
->>>>>>> 4cf97873
                     }
                 else:
                     return {
@@ -787,35 +490,12 @@
                         "error": f"Failed to get commits: {response.status}",
                         "status_code": response.status,
                     }
-<<<<<<< HEAD
-
-=======
->>>>>>> 4cf97873
-        except Exception as e:
-            logger.error(f"Get commits failed: {e}")
-            return {"success": False, "error": str(e)}
-
-    async def get_user_info(self, params: Dict[str, Any]) -> Dict[str, Any]:
-<<<<<<< HEAD
-        """
-        Get GitHub user information
-
-        Args:
-            params: User parameters (username)
-        """
-        try:
-            username = params.get("username")
-
-=======
-        try:
-            username = params.get("username")
->>>>>>> 4cf97873
+
             if not username:
                 return {
                     "success": False,
                     "error": "Username parameter required",
                 }
-<<<<<<< HEAD
 
             url = f"{self.base_url}/users/{username}"
 
@@ -843,67 +523,18 @@
                             "url": data["html_url"],
                         },
                     }
-=======
-            url = f"{self.base_url}/users/{username}"
-            async with self.session.get(url) as response:
-                if response.status == 200:
-                    return {"success": True, "user": await response.json()}
->>>>>>> 4cf97873
                 else:
                     return {
                         "success": False,
                         "error": f"User not found: {response.status}",
                         "status_code": response.status,
                     }
-<<<<<<< HEAD
-
-=======
->>>>>>> 4cf97873
-        except Exception as e:
-            logger.error(f"Get user info failed: {e}")
-            return {"success": False, "error": str(e)}
-
-    async def create_issue(self, params: Dict[str, Any]) -> Dict[str, Any]:
-<<<<<<< HEAD
-        """
-        Create a new issue
-
-        Args:
-            params: Issue parameters (owner, repo, title, body, labels, assignees)
-        """
-        try:
-            owner = params.get("owner")
-            repo = params.get("repo")
-            title = params.get("title")
-            body = params.get("body", "")
-            labels = params.get("labels", [])
-            assignees = params.get("assignees", [])
-
-            if not owner or not repo or not title:
-                return {
-                    "success": False,
-                    "error": (
-                        "Owner, repo, and title parameters required"
-                    ),
-=======
-        """Create a new issue in a repository"""
-        try:
-            owner, repo, title = (
-                params.get("owner"),
-                params.get("repo"),
-                params.get("title"),
-            )
-            if not all([owner, repo, title]):
-                return {
-                    "success": False,
-                    "error": "Owner, repo, and title parameters required",
->>>>>>> 4cf97873
+
                 }
 
             url = f"{self.base_url}/repos/{owner}/{repo}/issues"
             data = {
                 "title": title,
-<<<<<<< HEAD
                 "body": body,
                 "labels": labels,
                 "assignees": assignees,
@@ -933,16 +564,6 @@
                             "api_url": issue_data["url"],
                         },
                     }
-=======
-                "body": params.get("body", ""),
-                "labels": params.get("labels", []),
-                "assignees": params.get("assignees", []),
-            }
-
-            async with self.session.post(url, json=data) as response:
-                if response.status == 201:  # Successfully created
-                    return {"success": True, "issue": await response.json()}
->>>>>>> 4cf97873
                 else:
                     error_details = await response.text()
                     logger.error(
@@ -953,18 +574,12 @@
                         "success": False,
                         "error": f"Failed to create issue: {response.status}",
                         "status_code": response.status,
-<<<<<<< HEAD
-                    }
-
-=======
-                        "details": error_details,
-                    }
->>>>>>> 4cf97873
+                    }
+
         except Exception as e:
             logger.error(f"Create issue failed: {e}")
             return {"success": False, "error": str(e)}
 
-<<<<<<< HEAD
     async def get_rate_limit(
         self, params: Dict[str, Any] = None
     ) -> Dict[str, Any]:
@@ -986,34 +601,16 @@
                             "reset": data["resources"]["core"]["reset"],
                             "used": data["resources"]["core"]["used"],
                         },
-=======
-    async def get_rate_limit(self, params: Dict[str, Any] = None) -> Dict[str, Any]:
-        """Get GitHub API rate limit information"""
-        try:
-            url = f"{self.base_url}/rate_limit"
-            async with self.session.get(url) as response:
-                if response.status == 200:
-                    data = await response.json()
-                    return {
-                        "success": True,
-                        "rate_limit": data["resources"]["core"],
->>>>>>> 4cf97873
                     }
                 else:
                     return {
                         "success": False,
-<<<<<<< HEAD
                         "error": (
                             f"Failed to get rate limit: {response.status}"
                         ),
                         "status_code": response.status,
                     }
 
-=======
-                        "error": (f"Failed to get rate limit: {response.status}"),
-                        "status_code": response.status,
-                    }
->>>>>>> 4cf97873
         except Exception as e:
             logger.error(f"Get rate limit failed: {e}")
             return {"success": False, "error": str(e)}
@@ -1023,13 +620,9 @@
         try:
             rate_limit = await self.get_rate_limit()
             if rate_limit["success"]:
-<<<<<<< HEAD
                 self.rate_limit_remaining = rate_limit["rate_limit"][
                     "remaining"
                 ]
-=======
-                self.rate_limit_remaining = rate_limit["rate_limit"]["remaining"]
->>>>>>> 4cf97873
                 self.rate_limit_reset = rate_limit["rate_limit"]["reset"]
         except Exception as e:
             logger.warning(f"Failed to update rate limit: {e}")
@@ -1058,18 +651,12 @@
 
     # Demo 1: Search repositories
     print("1. Searching for MCP repositories:")
-<<<<<<< HEAD
     search_result = await github_connector.search_repositories(
-=======
-    search_result = await github_connector.execute_action(
-        "search_repositories",
->>>>>>> 4cf97873
         {
             "query": "model context protocol",
             "language": "python",
             "sort": "stars",
             "per_page": 5,
-<<<<<<< HEAD
         }
     )
 
@@ -1077,22 +664,12 @@
         print(f"   - Found {search_result['total_count']} repositories")
         for repo in search_result["repositories"][:3]:
             print(f"   - {repo['full_name']}: {repo['stars']} stars")
-=======
-        },
-    )
-
-    if search_result.get("success"):
-        print(f"   - Found {search_result.get('total_count')} repositories")
-        for repo in search_result.get("repositories", [])[:3]:
-            print(f"   - {repo.get('full_name')}: {repo.get('stars')} stars")
->>>>>>> 4cf97873
     else:
         print(f"   - Error: {search_result.get('error')}")
     print()
 
     # Demo 2: Get repository info
     print("2. Getting repository information:")
-<<<<<<< HEAD
     repo_result = await github_connector.get_repository(
         {"owner": "modelcontextprotocol", "repo": "specification"}
     )
@@ -1103,41 +680,18 @@
         print(f"   - Language: {repo['language']}")
         print(f"   - Stars: {repo['stars']}")
         print(f"   - Open issues: {repo['open_issues']}")
-=======
-    repo_result = await github_connector.execute_action(
-        "get_repository",
-        {"owner": "modelcontextprotocol", "repo": "specification"},
-    )
-
-    if repo_result.get("success"):
-        repo = repo_result.get("repository", {})
-        print(f"   - {repo.get('full_name')}")
-        print(f"   - Language: {repo.get('language')}")
-        print(f"   - Stars: {repo.get('stargazers_count')}")
-        print(f"   - Open issues: {repo.get('open_issues_count')}")
->>>>>>> 4cf97873
     else:
         print(f"   - Error: {repo_result.get('error')}")
     print()
 
     # Demo 3: Get rate limit
     print("3. Rate limit information:")
-<<<<<<< HEAD
     rate_limit = await github_connector.get_rate_limit()
     if rate_limit["success"]:
         rl = rate_limit["rate_limit"]
         print(f"   - Remaining requests: {rl['remaining']}")
         print(f"   - Used requests: {rl['used']}")
         print(f"   - Total limit: {rl['limit']}")
-=======
-    rate_limit_result = await github_connector.execute_action("get_rate_limit", {})
-    if rate_limit_result.get("success"):
-        rl = rate_limit_result.get("rate_limit", {})
-        reset_time = datetime.fromtimestamp(rl.get("reset", 0))
-        print(f"   - Remaining requests: {rl.get('remaining')}")
-        print(f"   - Limit: {rl.get('limit')}")
-        print(f"   - Resets at: {reset_time}")
->>>>>>> 4cf97873
     else:
         print(f"   - Error: {rate_limit_result.get('error')}")
     print()
@@ -1148,8 +702,6 @@
 
 
 if __name__ == "__main__":
-<<<<<<< HEAD
-=======
     # Setup basic logging for the demo
     logging.basicConfig(
         level=logging.INFO, format="%(asctime)s - %(levelname)s - %(message)s"
@@ -1157,5 +709,4 @@
     # To run the demo, ensure you have a GITHUB_TOKEN environment variable set
     if not os.environ.get("GITHUB_TOKEN"):
         print("Warning: GITHUB_TOKEN environment variable not set. " "Demo may fail.")
->>>>>>> 4cf97873
     asyncio.run(demonstrate_github_connector())