--- conflicted
+++ resolved
@@ -6,13 +6,7 @@
 import numpy as np
 from collections import defaultdict
 
-<<<<<<< HEAD
-# from utils.db_tracker import get_execution_history  # TODO: implement
-# when db_tracker has this function
-
-=======
 # from utils.db_tracker import get_execution_history  # TODO: implement when db_tracker has this function
->>>>>>> 52044fbb
 
 
 class PatternDetector:
@@ -188,54 +182,24 @@
                 {
                     "type": "repeated_failure",
                     "severity": repeated["severity"],
-<<<<<<< HEAD
-                    "message": f"Protocol {
-                        repeated['protocol']} has failed {
-                        repeated['failure_count']} times",
-=======
                     "message": f"Protocol {repeated['protocol']} has failed {repeated['failure_count']} times",
->>>>>>> 52044fbb
-                    "recommendation": "Consider mutation or redesign",
-                    "data": repeated,
-                }
-            )
-
-        # Performance insights
+
         for slow in performance_patterns["slow_protocols"]:
             insights.append(
                 {
                     "type": "performance_issue",
                     "severity": "medium",
-<<<<<<< HEAD
                     "message": f"Protocol {
                         slow['protocol']} averages {
                         slow['avg_duration']:.2f}s execution time",
-=======
-                    "message": f"Protocol {slow['protocol']} averages {slow['avg_duration']:.2f}s execution time",
->>>>>>> 52044fbb
                     "recommendation": "Optimize algorithm or add caching",
                     "data": slow,
                 }
             )
 
-        # Usage insights
-        if usage_patterns["most_used_protocols"]:
-            top_protocol = usage_patterns["most_used_protocols"][0]
-            insights.append(
-                {
                     "type": "high_usage",
-                    "severity": "info",
-<<<<<<< HEAD
-                    "message": f"Protocol {
-                        top_protocol['protocol']} is most used ({
-                        top_protocol['usage_count']} times)",
-=======
                     "message": f"Protocol {top_protocol['protocol']} is most used ({top_protocol['usage_count']} times)",
->>>>>>> 52044fbb
-                    "recommendation": "Ensure robustness and consider optimization",
-                    "data": top_protocol,
                 }
-            )
 
         return insights
 
@@ -243,13 +207,7 @@
         self, insights: List[Dict]
     ) -> List[Dict]:
         """Generate specific mutation recommendations"""
-        recommendations = []
-
-        for insight in insights:
-            if insight["type"] == "repeated_failure":
-                protocol = insight["data"]["protocol"]
                 recommendations.append(
-                    {
                         "protocol": protocol,
                         "mutation_type": "error_handling",
                         "priority": "high",
@@ -313,20 +271,14 @@
         mutation_type = recommendation["mutation_type"]
 
         # Load current protocol code
-<<<<<<< HEAD
-=======
         from protocols.loader import load_protocol
->>>>>>> 52044fbb
 
         current_code = await self._get_protocol_code(protocol)
 
         # Generate mutated code based on type
         if mutation_type == "error_handling":
             mutated_code = await self._add_error_handling(current_code, recommendation)
-        elif mutation_type == "performance_optimization":
-            mutated_code = await self._add_performance_optimization(
                 current_code, recommendation
-            )
         else:
             mutated_code = current_code
 
@@ -337,10 +289,7 @@
             "protocol": protocol,
             "mutation_type": mutation_type,
             "success": success,
-            "changes_applied": recommendation["suggested_changes"][
-                :2
             ],  # Apply top 2 suggestions
-            "timestamp": datetime.utcnow().isoformat(),
         }
 
     async def _get_protocol_code(self, protocol: str) -> str:
