# A2A (Agent-to-Agent) Communication Framework
# Enables autonomous agents to negotiate, collaborate, and share context

import asyncio
from typing import Dict, List, Callable
from datetime import datetime
from abc import ABC, abstractmethod
import uuid


class A2AMessage:
    """Standard message format for agent communication"""

    def __init__(
        self,
        sender: str,
        recipient: str,
        message_type: str,
        content: Dict,
        conversation_id: str = None,
    ):
        self.id = str(uuid.uuid4())
        self.sender = sender
        self.recipient = recipient
        self.message_type = message_type
        self.content = content
        self.conversation_id = conversation_id or str(uuid.uuid4())
        self.timestamp = datetime.utcnow().isoformat()

    def to_dict(self) -> Dict:
        return {
            "id": self.id,
            "sender": self.sender,
            "recipient": self.recipient,
            "message_type": self.message_type,
            "content": self.content,
            "conversation_id": self.conversation_id,
            "timestamp": self.timestamp,
        }

    @classmethod
    def from_dict(cls, data: Dict) -> "A2AMessage":
        msg = cls(
            sender=data["sender"],
            recipient=data["recipient"],
            message_type=data["message_type"],
            content=data["content"],
            conversation_id=data.get("conversation_id"),
        )
        msg.id = data["id"]
        msg.timestamp = data["timestamp"]
        return msg


class BaseAgent(ABC):
    """Base class for all agents with A2A capabilities"""

    def __init__(self, agent_id: str, capabilities: List[str]):
        self.agent_id = agent_id
        self.capabilities = capabilities
        self.conversations = {}
        self.message_handlers = {}
        self.state = {}

    @abstractmethod
    async def process_intent(self, intent: Dict) -> Dict:
        """Process an intent and return result"""
<<<<<<< HEAD
=======
        pass
>>>>>>> 52044fbb

    async def send_message(
        self, recipient: str, message_type: str, content: Dict
    ) -> A2AMessage:
        """Send message to another agent"""
        msg = A2AMessage(
            sender=self.agent_id,
            recipient=recipient,
            message_type=message_type,
            content=content,
        )

        # Send through message bus
        await message_bus.send(msg)
        return msg

    async def receive_message(self, message: A2AMessage):
        """Receive and process message from another agent"""
        # Store in conversation history
        if message.conversation_id not in self.conversations:
            self.conversations[message.conversation_id] = []
        self.conversations[message.conversation_id].append(message)

        # Process based on message type
        handler = self.message_handlers.get(message.message_type)
        if handler:
            handler_response = await handler(message)
            if handler_response:
                await self.send_message(
                    recipient=message.sender,
                    message_type=f"{message.message_type}_response",
<<<<<<< HEAD
                    content=handler_response,
=======
                    content=response,
>>>>>>> 52044fbb
                )

    def register_handler(self, message_type: str, handler: Callable):
        """Register handler for specific message type"""
        self.message_handlers[message_type] = handler


class NegotiationAgent(BaseAgent):
    """Agent specialized in negotiating between other agents"""

    def __init__(self):
        super().__init__("negotiator", ["negotiate", "mediate", "coordinate"])
        self.register_handler("negotiate_request", self.handle_negotiation)

    async def process_intent(self, intent: Dict) -> Dict:
        """Process negotiation intent"""
        if intent.get("action") == "negotiate":
            return await self.negotiate_between_agents(
                intent["agents"],
                intent["topic"],
                intent.get("constraints", {}),
            )
        return {"error": "Unknown intent"}

    async def negotiate_between_agents(
        self, agents: List[str], topic: str, constraints: Dict
    ) -> Dict:
        """Coordinate negotiation between multiple agents"""
        negotiation_id = str(uuid.uuid4())

        # Start negotiation with each agent
        proposals = {}
        for agent in agents:
            await self.send_message(
                recipient=agent,
                message_type="proposal_request",
                content={
                    "negotiation_id": negotiation_id,
                    "topic": topic,
                    "constraints": constraints,
                },
            )
            # Wait for proposals (simplified - real implementation async)
            proposals[agent] = None

        # Analyze proposals and find optimal solution
        solution = await self.find_optimal_solution(proposals, constraints)

        # Communicate decision
        for agent in agents:
            await self.send_message(
                recipient=agent,
                message_type="negotiation_result",
                content={
                    "negotiation_id": negotiation_id,
                    "solution": solution,
                },
            )

        return {
            "negotiation_id": negotiation_id,
            "participants": agents,
            "solution": solution,
            "status": "completed",
        }

    async def find_optimal_solution(self, proposals: Dict, constraints: Dict) -> Dict:
        """Find optimal solution from proposals"""
        # This would use optimization algorithms
        # For now, return a simple solution
        return {"agreed_terms": {}, "consensus_level": 0.85}

    async def handle_negotiation(self, message: A2AMessage) -> Dict:
        """Handle incoming negotiation request"""
        # Process negotiation request
        return {"status": "accepted", "terms": {}}


class DataAnalysisAgent(BaseAgent):
    """Agent specialized in data analysis"""

    def __init__(self):
        super().__init__("data_analyst", ["analyze", "process", "insights"])
        self.register_handler("analysis_request", self.handle_analysis_request)

    async def process_intent(self, intent: Dict) -> Dict:
        """Process data analysis intent"""
        if intent.get("action") == "analyze":
            return await self.analyze_data(
                intent["data_source"], intent.get("analysis_type", "general")
            )
        return {"error": "Unknown intent"}

    async def analyze_data(self, data_source: str, analysis_type: str) -> Dict:
        """Perform data analysis"""
        # This would connect to actual data sources
        # For now, return mock analysis
        return {
            "data_source": data_source,
            "analysis_type": analysis_type,
            "insights": [
                "Pattern detected in time series",
                "Anomaly found at timestamp X",
                "Correlation between A and B",
            ],
            "confidence": 0.92,
        }

    async def handle_analysis_request(self, message: A2AMessage) -> Dict:
        """Handle incoming analysis request"""
        content = message.content
        result = await self.analyze_data(
            content.get("data_source"), content.get("analysis_type", "general")
        )
        return result


class A2AMessageBus:
    """Central message bus for agent communication"""

    def __init__(self):
        self.agents = {}
        self.message_queue = asyncio.Queue()
        self.running = False

    def register_agent(self, agent: BaseAgent):
        """Register agent with message bus"""
        self.agents[agent.agent_id] = agent

    async def send(self, message: A2AMessage):
        """Send message through bus"""
        await self.message_queue.put(message)

    async def start(self):
        """Start message processing"""
        self.running = True
        while self.running:
            try:
                message = await asyncio.wait_for(self.message_queue.get(), timeout=1.0)

                # Deliver to recipient
                recipient = self.agents.get(message.recipient)
                if recipient:
                    await recipient.receive_message(message)
                else:
                    # Log undeliverable message
                    print(f"Agent {message.recipient} not found")

            except asyncio.TimeoutError:
                continue
            except Exception as e:
                print(f"Error processing message: {e}")

    def stop(self):
        """Stop message processing"""
        self.running = False


# Global message bus instance
message_bus = A2AMessageBus()


# Example usage
async def demonstrate_a2a():
    """Demonstrate A2A communication"""

    # Create agents
    negotiator = NegotiationAgent()
    analyst = DataAnalysisAgent()

    # Register with message bus
    message_bus.register_agent(negotiator)
    message_bus.register_agent(analyst)

    # Start message bus
    bus_task = asyncio.create_task(message_bus.start())

    # Example: Analyst requests negotiation
    await analyst.send_message(
        recipient="negotiator",
        message_type="negotiate_request",
        content={
            "topic": "resource_allocation",
            "requirements": {"cpu": "4 cores", "memory": "16GB"},
        },
    )

    # Let messages process
    await asyncio.sleep(1)

    # Stop message bus
    message_bus.stop()
    await bus_task<|MERGE_RESOLUTION|>--- conflicted
+++ resolved
@@ -65,10 +65,7 @@
     @abstractmethod
     async def process_intent(self, intent: Dict) -> Dict:
         """Process an intent and return result"""
-<<<<<<< HEAD
-=======
         pass
->>>>>>> 52044fbb
 
     async def send_message(
         self, recipient: str, message_type: str, content: Dict
@@ -100,11 +97,7 @@
                 await self.send_message(
                     recipient=message.sender,
                     message_type=f"{message.message_type}_response",
-<<<<<<< HEAD
                     content=handler_response,
-=======
-                    content=response,
->>>>>>> 52044fbb
                 )
 
     def register_handler(self, message_type: str, handler: Callable):
