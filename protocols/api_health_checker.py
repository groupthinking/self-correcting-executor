# Real Protocol: API Health Checker
import requests
import time


def task():
    """Check health of various API endpoints"""
    endpoints = [
        {"name": "Local API", "url": "http://localhost:8080/health"},
        {
            "name": "JSONPlaceholder",
            "url": "https://jsonplaceholder.typicode.com/posts/1",
        },
        {"name": "GitHub API", "url": "https://api.github.com/rate_limit"},
    ]

    results = []
    failures = 0

    for endpoint in endpoints:
        try:
            start_time = time.time()
            response = requests.get(endpoint["url"], timeout=5)
            response_time = (time.time() - start_time) * 1000  # ms

            results.append(
                {
                    "name": endpoint["name"],
                    "status": response.status_code,
                    "response_time_ms": round(response_time, 2),
                    "healthy": response.status_code == 200,
                }
            )

            if response.status_code != 200:
                failures += 1

        except Exception as e:
            failures += 1
            results.append(
                {"name": endpoint["name"], "error": str(e), "healthy": False}
            )

    return {
<<<<<<< HEAD
        # Success if less than half failed
        "success": failures < len(endpoints) / 2,
=======
        "success": failures < len(endpoints) / 2,  # Success if less than half failed
>>>>>>> 52044fbb
        "action": "api_health_check",
        "total_endpoints": len(endpoints),
        "healthy_count": len(endpoints) - failures,
        "failure_count": failures,
        "results": results,
    }<|MERGE_RESOLUTION|>--- conflicted
+++ resolved
@@ -42,12 +42,7 @@
             )
 
     return {
-<<<<<<< HEAD
-        # Success if less than half failed
-        "success": failures < len(endpoints) / 2,
-=======
         "success": failures < len(endpoints) / 2,  # Success if less than half failed
->>>>>>> 52044fbb
         "action": "api_health_check",
         "total_endpoints": len(endpoints),
         "healthy_count": len(endpoints) - failures,
