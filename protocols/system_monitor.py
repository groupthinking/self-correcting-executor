--- conflicted
+++ resolved
@@ -20,12 +20,7 @@
 
         system_info = {
             "platform": platform.system(),
-<<<<<<< HEAD
-            # Truncate long versions
-            "platform_version": platform.version()[:50],
-=======
             "platform_version": platform.version()[:50],  # Truncate long versions
->>>>>>> 52044fbb
             "cpu_cores": psutil.cpu_count(),
             "cpu_percent": cpu_percent,
             "memory_total_gb": round(memory.total / (1024**3), 2),
